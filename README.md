# AHDAF - Alqefari Family Tree Application

<<<<<<< HEAD
A premium iOS-first family tree visualization application built with React Native, featuring a world-class neo‑native design (no glass/blur) and advanced tree navigation.
=======
A premium iOS-first family tree visualization application built with React Native
>>>>>>> a46a6870

## 🌟 Features

- **Interactive Family Tree Visualization** - Smooth pan, zoom, and navigation through large family trees
<<<<<<< HEAD
- **Premium iOS Design** - Native iOS feel with crisp, non‑blur UI components
=======
>>>>>>> a46a6870
- **Admin Mode** - Comprehensive editing capabilities for authorized users
- **Real-time Updates** - Live synchronization across all connected clients
- **Arabic-First Design** - Full RTL support with SF Arabic font integration
- **Scalable Architecture** - Optimized for trees with 10,000+ nodes

## 🛠 Tech Stack

- **Frontend**: React Native (Expo SDK 53)
- **Database**: Supabase (PostgreSQL)
- **Rendering**: React Native Skia for high-performance graphics
- **State Management**: Zustand
- **Styling**: NativeWind (Tailwind CSS)
- **Animations**: React Native Reanimated 3

## 📋 Prerequisites

- Node.js 18+
- npm or yarn
- Expo CLI (`npm install -g expo-cli`)
- iOS Simulator (for iOS development)
- Supabase account

## 🚀 Getting Started

1. **Clone the repository**
   ```bash
   git clone [your-repo-url]
   cd AlqefariTreeRN-Expo
   ```

2. **Install dependencies**
   ```bash
   npm install
   ```

3. **Set up environment variables**
   Create a `.env` file in the root directory:
   ```env
   # Frontend environment variables
   EXPO_PUBLIC_SUPABASE_URL=your_supabase_url
   EXPO_PUBLIC_SUPABASE_ANON_KEY=your_supabase_anon_key
   
   # Supabase CLI variables (for database operations)
   SUPABASE_DB_PASSWORD=your_database_password
   ```

4. **Initialize Supabase**
   ```bash
   supabase init
   supabase link --project-ref your_project_ref
   supabase db push
   ```

5. **Start the development server**
   ```bash
   npm start
   ```

6. **Run on iOS Simulator**
   Press `i` in the terminal or use Expo Go app

## 📱 Admin Setup

For testing admin features, see `TEST_ADMIN_SETUP.md` for quick setup instructions.

## 📂 Project Structure

```
AlqefariTreeRN-Expo/
├── src/
│   ├── components/     # Reusable UI components
│   ├── contexts/       # React contexts (AdminMode, etc.)
│   ├── hooks/          # Custom React hooks
│   ├── screens/        # Screen components
│   ├── services/       # API and external services
│   ├── stores/         # Zustand stores
│   └── utils/          # Utility functions
├── docs/               # Documentation
├── supabase/          # Database migrations and functions
└── assets/            # Images, fonts, and static files
```

## 🎨 Design System

The app uses a custom neo‑native design system featuring:
- Clean white surfaces with soft elevation (no blur)
- Smooth spring animations
- Haptic feedback integration
- Consistent spacing and typography
- Premium iOS-native feel

## 🔧 Development

### Key Commands

- `npm start` - Start the Expo development server (with iOS and Android)
- `npm run ios` - Run on iOS simulator only
- `npm run android` - Run on Android emulator only

### Code Style

- Follow the existing code patterns
- Use TypeScript for new components
- Maintain RTL support in all UI elements
- Add proper error handling and logging

## 📖 Documentation

- `PROJECT_ROADMAP.md` - Development roadmap and completed features
- `CLAUDE.md` - AI collaboration guidelines
- `docs/` - Technical documentation and guides

## 🤝 Contributing

This is a private family project. For any questions or access requests, please contact the project maintainer.

## 📄 License

Private and confidential. All rights reserved.<|MERGE_RESOLUTION|>--- conflicted
+++ resolved
@@ -1,18 +1,5 @@
 # AHDAF - Alqefari Family Tree Application
 
-<<<<<<< HEAD
-A premium iOS-first family tree visualization application built with React Native, featuring a world-class neo‑native design (no glass/blur) and advanced tree navigation.
-=======
-A premium iOS-first family tree visualization application built with React Native
->>>>>>> a46a6870
-
-## 🌟 Features
-
-- **Interactive Family Tree Visualization** - Smooth pan, zoom, and navigation through large family trees
-<<<<<<< HEAD
-- **Premium iOS Design** - Native iOS feel with crisp, non‑blur UI components
-=======
->>>>>>> a46a6870
 - **Admin Mode** - Comprehensive editing capabilities for authorized users
 - **Real-time Updates** - Live synchronization across all connected clients
 - **Arabic-First Design** - Full RTL support with SF Arabic font integration
